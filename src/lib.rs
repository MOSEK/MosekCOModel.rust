extern crate mosek;
extern crate itertools;

//mod utils;
pub mod expr;
use itertools::{iproduct};

/////////////////////////////////////////////////////////////////////
// Model, constraint and variables

/// Objective sense
#[derive(Clone,Copy)]
pub enum Sense {
    Maximize,
    Minimize
}

#[derive(Clone,Copy)]
enum VarAtom {
    // Task variable index
    Linear(i32),
    // Task bar element (barj,k,l)
    BarElm(i32,usize),
    // Conic variable (j,offset)
    ConicElm(i32,usize)
}
enum ConAtom {
    ConicElm(i64,usize)
}

pub enum SolutionType {
    Default,
    Basic,
    Interior,
    Integer
}


enum SolutionStatus {
    Optimal,
    Feasible,
    CertInfeas,
    CertIllposed,
    Unknown,
    Undefined
}

struct SolutionPart {
    status : SolutionStatus,
    var : Vec<f64>,
    con : Vec<f64>
}
impl SolutionPart {
    fn new(numvar : usize, numcon : usize) -> SolutionPart { SolutionPart{status : SolutionStatus::Unknown, var : vec![0.0; numvar], con : vec![0.0; numcon] } }
    fn resize(& mut self,numvar : usize, numcon : usize) {
        self.var.resize(numvar, 0.0);
        self.con.resize(numcon, 0.0);
    }
}

struct Solution {
    primal : SolutionPart,
    dual   : SolutionPart
}

impl Solution {
    fn new() -> Solution { Solution{primal : SolutionPart::new(0,0) , dual : SolutionPart::new(0,0)  } }
}
/// The Model object encapsulates an optimization problem and a
/// mapping from the structured API to the internal Task items.
pub struct Model {
    /// The MOSEK task
    task : mosek::Task,
    vars      : Vec<VarAtom>,
    cons      : Vec<ConAtom>,

    sol_bas : Solution,
    sol_itr : Solution,
    sol_itg : Solution,

    /// Workstacks for evaluating expressions
    rs : expr::WorkStack,
    ws : expr::WorkStack,
    xs : expr::WorkStack
}

trait ModelItem {
    fn len(&self) -> usize;
    fn primal(&self,m : &Model,solid : SolutionType) -> Result<Vec<f64>,String> {
        let mut res = vec![0.0; self.len()];
        self.primal_into(m,solid,res.as_mut_slice())?;
        Ok(res)
    }
    fn dual(&self,m : &Model,solid : SolutionType) -> Result<Vec<f64>,String> {
        let mut res = vec![0.0; self.len()];
        self.dual_into(m,solid,res.as_mut_slice())?;
        Ok(res)
    }
    fn primal_into(&self,m : &Model,solid : SolutionType, res : & mut [f64]) -> Result<usize,String>;
    fn dual_into(&self,m : &Model,solid : SolutionType,   res : & mut [f64]) -> Result<usize,String>;
}

/// A Variable object is basically a wrapper around a variable index
/// list with a shape and a sparsity pattern.
#[derive(Clone)]
pub struct Variable {
    idxs     : Vec<usize>,
    sparsity : Option<Vec<usize>>,
    shape    : Vec<usize>
}

impl ModelItem for Variable {
    fn len(&self) -> usize { return self.shape.iter().product(); }
    fn primal_into(&self,m : &Model,solid : SolutionType, res : & mut [f64]) -> Result<usize,String> {
        let sz = self.shape.iter().product();
        if res.len() < sz { panic!("Result array too small") }
        else {
            m.primal_var_solution(solid,self.idxs.as_slice(),res)?;
            if let Some(sp) = self.sparsity {
                sp.iter().enumerate().rev().for_each(|(i,&ix)| unsafe { *res.get_unchecked_mut(ix) = *res.get_unchecked(i); *res.get_unchecked_mut(i) = 0.0; });
            }
            Ok(sz)
        }
    }
    fn dual_into(&self,m : &Model,solid : SolutionType,   res : & mut [f64]) -> Result<usize,String> {
        let sz = self.shape.iter().product();
        if res.len() < sz { panic!("Result array too small") }
        else {
            m.dual_var_solution(solid,self.idxs.as_slice(),res)?;
            if let Some(sp) = self.sparsity {
                sp.iter().enumerate().rev().for_each(|(i,&ix)| unsafe { *res.get_unchecked_mut(ix) = *res.get_unchecked(i); *res.get_unchecked_mut(i) = 0.0; })
            }
            Ok(sz)
        }
    }
}

/// A Constraint object is a wrapper around an array of constraint
/// indexes and a shape. Note that constraint objects are never sparse.
#[derive(Clone)]
pub struct Constraint {
    idxs     : Vec<usize>,
    shape    : Vec<usize>
}

impl ModelItem for Constraint {
    fn len(&self) -> usize { return self.shape.iter().product(); }
    fn primal_into(&self,m : &Model,solid : SolutionType, res : & mut [f64]) -> Result<usize,String> {
        let sz = self.shape.iter().product();
        if res.len() < sz { panic!("Result array too small") }
        else {
            m.primal_con_solution(solid,self.idxs.as_slice(),res)?;
            Ok(sz)
        }
    }
    fn dual_into(&self,m : &Model,solid : SolutionType,   res : & mut [f64]) -> Result<usize,String> {
        let sz = self.shape.iter().product();
        if res.len() < sz { panic!("Result array too small") }
        else {
            m.dual_con_solution(solid,self.idxs.as_slice(),res)?;
            Ok(sz)
        }
    }
}

/////////////////////////////////////////////////////////////////////
impl Variable {
    // fn new(idxs : Vec<usize>) -> Variable {
    //     let n = idxs.len();
    //     Variable {
    //         idxs : idxs,
    //         sparsity : None,
    //         shape : vec![n]
    //     }
    // }

    pub fn with_shape(self, shape : Vec<usize>) -> Variable {
        match self.sparsity {
            None =>
                if self.idxs.len() != shape.iter().product() {
                    panic!("Shape does not match the size");
                },
            Some(ref sp) =>
                if ! sp.last().map_or_else(|| true, |&v| v < shape.iter().product()) {
                    panic!("Shape does not match the sparsity pattern");
                }
        }

        Variable{
            idxs     : self.idxs,
            sparsity : self.sparsity,
            shape    : shape
        }
    }

    pub fn with_sparsity(self, sp : Vec<usize>) -> Variable {
        if sp.len() != self.idxs.len() {
            panic!("Sparsity does not match the size");
        }
        if sp.len() > 0 {
            if sp.len() > 1 {
                if ! sp[0..sp.len()-1].iter().zip(sp[1..].iter()).all(|(a,b)| a < b) {
                    panic!("Sparsity pattern is not sorted or contains duplicates");
                }
            }
        }
        if ! sp.last().map_or_else(|| true, |&v| v < self.shape.iter().product()) {
            panic!("Sparsity pattern does not match the shape");
        }

        Variable {
            idxs : self.idxs,
            sparsity : Some(sp),
            shape : self.shape
        }
    }

    pub fn with_shape_and_sparsity(self,shape : Vec<usize>, sp : Vec<usize>) -> Variable {
        if sp.len() != self.idxs.len() {
            panic!("Sparsity does not match the size");
        }
        if sp.len() > 0 {
            if sp.len() > 1 {
                if ! sp[0..sp.len()-1].iter().zip(sp[1..].iter()).all(|(a,b)| a < b) {
                    panic!("Sparsity pattern is not sorted or contains duplicates");
                }
            }
        }
        if sp.last().map_or_else(|| true, |&v| v < shape.iter().product()) {
            panic!("Sparsity pattern does not match the shape");
        }
        Variable {
            idxs : self.idxs,
            sparsity : Some(sp),
            shape : shape.to_vec()
        }
    }

    pub fn flatten(self) -> Variable {
        Variable {
            idxs : self.idxs,
            sparsity : self.sparsity,
            shape : vec![self.shape.iter().product()]
        }
    }

    // Other functions to be implemented:
    ///// Take the diagonal element of a square, cube,... variable
    //pub fn diag(&self) -> Variable
    //pub fn into_diag(&self) -> Variable
    //pub slice(& self,from : &[usize], to : &[usize])
    //pub stack(dim : usize, xs : &[&Variable]) -> Variable
    //pub hstack(xs : &[Variable]) -> Variable
    //pub vstack(xs : &[Variable]) -> Variable
}

impl expr::ExprTrait for Variable {
    fn eval(&self,rs : & mut expr::WorkStack, _ws : & mut expr::WorkStack, _xs : & mut expr::WorkStack) {
        let (rptr,rsp,rsubj,rcof) = rs.alloc_expr(self.shape.as_slice(),
                                                  self.idxs.len(),
                                                  self.idxs.len());
        rptr.iter_mut().enumerate().for_each(|(i,p)| *p = i);
        rsubj.clone_from_slice(self.idxs.as_slice());
        rcof.fill(1.0);
        match (rsp,&self.sparsity) {
            (Some(rsp),Some(sp)) => rsp.clone_from_slice(sp.as_slice()),
            _ => {}
        }
    }
}


////////////////////////////////////////////////////////////
// Domain definitions
pub enum LinearDomainType {
    NonNegative,
    NonPositive,
    Zero,
    Free
}

pub enum ConicDomainType {
    QuadraticCone,
    RotatedQuadraticCone
}
pub enum ParamConicDomainType {
    PrimalPowerCone,
    DualPowerCone
}

pub trait DomainTrait {
    fn create_variable(self, m : & mut Model, name : Option<&str>) -> Variable;
    fn create_constraint(self, m : & mut Model, name : Option<&str>) -> Constraint;
}

pub struct LinearDomain {
    dt    : LinearDomainType,
    ofs   : Vec<f64>,
    shape : Vec<usize>,
    sp    : Option<Vec<usize>>
}

pub struct ConicDomain {
    dt      : ConicDomainType,
    ofs     : Vec<f64>,
    shape   : Vec<usize>,
    conedim : usize
}

impl DomainTrait for ConicDomain {
    fn create_variable(self, m : & mut Model, name : Option<&str>) -> Variable {
        m.conic_variable(name,self)
    }

    /// Add a constraint with expression expected to be on the top of the rs stack.
    fn create_constraint(self, m : & mut Model, name : Option<&str>) -> Constraint {
        m.conic_constraint(name,self)
    }
}

// impl DomainTrait for &[i32] {
//     fn create_variable(self, m : & mut Model, name : Option<&str>) -> Variable {
//         m.linear_variable(name,
//                           LinearDomain{
//                               dt:LinearDomainType::Free,
//                               ofs:vec![0.0; self.iter().product::<usize>()],
//                               shape:self.map(|i| i as usize).collect(),
//                               sp:None})
//     }
//     fn create_constraint(self, m : & mut Model, name : Option<&str>, rs : & mut expr::WorkStack) -> Constraint {
//         let c = m.linear_constraint(name,
//                                     LinearDomain{
//                                         dt:LinearDomainType::Free,
//                                         ofs:vec![0.0; self.iter().product::<i32>()],
//                                         shape:self.map(|i| i as usize).collect(),
//                                         sp:None})
//     }
// }

impl DomainTrait for &[usize] {
    fn create_variable(self, m : & mut Model, name : Option<&str>) -> Variable {
        m.free_variable(name,self)
    }
    fn create_constraint(self, m : & mut Model, name : Option<&str>) -> Constraint {
        m.linear_constraint(name,
                            LinearDomain{
                                dt:LinearDomainType::Free,
                                ofs:vec![0.0; self.iter().product::<usize>()],
                                shape:self.to_vec(),
                                sp:None})
    }
}

impl DomainTrait for Vec<usize> {
    fn create_variable(self, m : & mut Model, name : Option<&str>) -> Variable {
        m.free_variable(name,self.as_slice())
    }
    fn create_constraint(self, m : & mut Model, name : Option<&str>) -> Constraint {
         m.linear_constraint(name,
                             LinearDomain{
                                 dt:LinearDomainType::Free,
                                 ofs:vec![0.0; self.iter().product::<usize>()],
                                 shape:self,
                                 sp:None})
    }
}
impl DomainTrait for usize {
    fn create_variable(self, m : & mut Model, name : Option<&str>) -> Variable {
        m.free_variable(name,&[self])
    }
    fn create_constraint(self, m : & mut Model, name : Option<&str>) -> Constraint {
        m.linear_constraint(name,
                            LinearDomain{
                                dt:LinearDomainType::Free,
                                ofs:vec![0.0; self],
                                shape:vec![self],
                                sp:None})
    }
}

impl LinearDomain {
    pub fn with_shape(self,shape : Vec<usize>) -> LinearDomain {
        match self.sp {
            Some(ref sp) => if ! sp.last().map_or_else(|| true,|&v| v < shape.iter().product()) {
                panic!("Shaped does not match sparsity");
            },
            None => if self.ofs.len() != shape.iter().product()  {
                panic!("Shaped does not fit expression");
            }
        }
        LinearDomain{
            dt    : self.dt,
            ofs   : self.ofs,
            shape : shape,
            sp    : self.sp
        }
    }

    pub fn with_sparsity(self,sp : Vec<usize>) -> LinearDomain {
        if sp.len() > 1 {
            if ! sp[..sp.len()-1].iter().zip(sp[1..].iter()).all(|(a,b)| a < b) {
                panic!("Sparsity pattern is not sorted");
            }
        }
        if ! sp.last().map_or_else(|| true, |&v| v < self.shape.iter().product()) {
                panic!("Sparsity pattern does not fit in shape");
        }
        LinearDomain{
            dt    : self.dt,
            ofs   : self.ofs,
            shape : self.shape,
            sp    : Some(sp)
        }
    }

    pub fn with_shape_and_sparsity(self,shape : Vec<usize>, sp : Vec<usize>) -> LinearDomain {
        if sp.len() > 1 {
            if ! sp[..sp.len()-1].iter().zip(sp[1..].iter()).all(|(a,b)| a < b) {
                panic!("Sparsity pattern is not sorted");
            }
        }
        if ! sp.last().map_or_else(|| true, |&v| v < shape.iter().product()) {
                panic!("Sparsity pattern does not fit in shape");
        }
        LinearDomain{
            dt    : self.dt,
            ofs   : self.ofs,
            shape : shape,
            sp    : Some(sp)
        }
    }
}

impl DomainTrait for LinearDomain {
    fn create_variable(self, m : & mut Model, name : Option<&str>) -> Variable {
        m.linear_variable(name,self)
    }
    fn create_constraint(self, m : & mut Model, name : Option<&str>) -> Constraint {
        m.linear_constraint(name,self)
    }

}

pub trait OffsetTrait {
    fn greater_than(self) -> LinearDomain;
    fn less_than(self)    -> LinearDomain;
    fn equal_to(self)     -> LinearDomain;
}

impl OffsetTrait for f64 {
    fn greater_than(self) -> LinearDomain { LinearDomain{ dt : LinearDomainType::NonNegative, ofs:vec![self], shape:vec![], sp : None } }
    fn less_than(self)    -> LinearDomain { LinearDomain{ dt : LinearDomainType::NonPositive,  ofs:vec![self], shape:vec![], sp : None } }
    fn equal_to(self)     -> LinearDomain { LinearDomain{ dt : LinearDomainType::Zero,         ofs:vec![self], shape:vec![], sp : None } }
}

impl OffsetTrait for Vec<f64> {
    fn greater_than(self) -> LinearDomain { let n = self.len(); LinearDomain{ dt : LinearDomainType::NonNegative, ofs:self, shape:vec![n], sp : None } }
    fn less_than(self)    -> LinearDomain { let n = self.len(); LinearDomain{ dt : LinearDomainType::NonPositive, ofs:self, shape:vec![n], sp : None } }
    fn equal_to(self)     -> LinearDomain { let n = self.len(); LinearDomain{ dt : LinearDomainType::Zero, ofs:self, shape:vec![n], sp : None } }
}

impl OffsetTrait for &[f64] {
    fn greater_than(self) -> LinearDomain { let n = self.len(); LinearDomain{ dt : LinearDomainType::NonNegative, ofs:self.to_vec(), shape:vec![n], sp : None } }
    fn less_than(self)    -> LinearDomain { let n = self.len(); LinearDomain{ dt : LinearDomainType::NonPositive, ofs:self.to_vec(), shape:vec![n], sp : None } }
    fn equal_to(self)     -> LinearDomain { let n = self.len(); LinearDomain{ dt : LinearDomainType::Zero, ofs:self.to_vec(), shape:vec![n], sp : None } }
}

pub fn greater_than<T : OffsetTrait>(v : T) -> LinearDomain { v.greater_than() }
pub fn less_than<T : OffsetTrait>(v : T) -> LinearDomain { v.less_than() }
pub fn equal_to<T : OffsetTrait>(v : T) -> LinearDomain { v.equal_to() }
pub fn in_quadratic_cone(dim : usize) -> ConicDomain { ConicDomain{dt:ConicDomainType::QuadraticCone,ofs:vec![0.0; dim],shape:vec![dim],conedim:0} }
pub fn in_rotated_quadratic_cone(dim : usize) -> ConicDomain { ConicDomain{dt:ConicDomainType::RotatedQuadraticCone,ofs:vec![0.0; dim],shape:vec![dim],conedim:0} }
pub fn in_quadratic_cones(shape : Vec<usize>, conedim : usize) -> ConicDomain {
    if conedim >= shape.len() {
        panic!("Invalid cone dimension");
    }
    ConicDomain{dt:ConicDomainType::QuadraticCone,
                ofs : vec![0.0; shape.iter().product()],
                shape:shape,
                conedim:conedim}
}
pub fn in_rotated_quadratic_cones(shape : Vec<usize>, conedim : usize) -> ConicDomain {
    if conedim >= shape.len() {
        panic!("Invalid cone dimension");
    }
    ConicDomain{dt      : ConicDomainType::RotatedQuadraticCone,
                ofs     : vec![0.0; shape.iter().product()],
                shape   : shape,
                conedim : conedim}
}


impl Model {
    pub fn new(name : Option<&str>) -> Model {
        let mut task = mosek::Task::new().unwrap();
        match name {
            Some(name) => task.put_task_name(name).unwrap(),
            None => {}
        }
        Model{
            task      : task,
            vars      : vec![VarAtom::Linear(-1)],
            cons      : Vec::new(),
            sol_bas   : Solution::new(),
            sol_itr   : Solution::new(),
            sol_itg   : Solution::new(),
            rs : expr::WorkStack::new(0),
            ws : expr::WorkStack::new(0),
            xs : expr::WorkStack::new(0)
        }
    }

    pub fn write_problem(&self, filename : &str) {
        self.task.write_data(filename).unwrap();
    }
    
    ////////////////////////////////////////////////////////////
    // Variable interface

    /// Add a Variable
    ///
    /// # Arguments
    /// - `name` Optional constraint name
    /// - `dom` The domain of the variable. This defines the bound
    ///   type, shape and sparsity of the variable. For sparse
    ///   variables, elements outside of the sparsity pattern are
    ///   treated as variables fixed to 0.0.
    pub fn variable<D : DomainTrait>(& mut self, name : Option<&str>, dom : D) -> Variable {
        dom.create_variable(self,name)
    }

    fn linear_variable(&mut self, _name : Option<&str>,dom : LinearDomain) -> Variable {
        let n = dom.ofs.len();
        let vari = self.task.get_num_var().unwrap();
        let varend : i32= ((vari as usize)+n).try_into().unwrap();
        self.task.append_vars(n.try_into().unwrap()).unwrap();
        self.vars.reserve(n);

        let firstvar = self.vars.len();
        (vari..vari+n as i32).for_each(|j| self.vars.push(VarAtom::Linear(j)));

        match dom.dt {
            LinearDomainType::Free        => self.task.put_var_bound_slice_const(vari,vari+n as i32,mosek::Boundkey::FR,0.0,0.0).unwrap(),
            LinearDomainType::Zero        => {
                let bk = vec![mosek::Boundkey::FX; n];
                self.task.put_var_bound_slice(vari,varend,bk.as_slice(),dom.ofs.as_slice(),dom.ofs.as_slice()).unwrap();
            },
            LinearDomainType::NonNegative => {
                let bk = vec![mosek::Boundkey::LO; n];
                self.task.put_var_bound_slice(vari,varend,bk.as_slice(),dom.ofs.as_slice(),dom.ofs.as_slice()).unwrap();
            },
            LinearDomainType::NonPositive => {
                let bk = vec![mosek::Boundkey::UP; n];
                self.task.put_var_bound_slice(vari,varend,bk.as_slice(),dom.ofs.as_slice(),dom.ofs.as_slice()).unwrap()
            }
        }

        Variable {
            idxs : (firstvar..firstvar+n).collect(),
            sparsity : dom.sp,
            shape : dom.shape
        }
    }

    fn free_variable(&mut self, _name : Option<&str>, shape : &[usize]) -> Variable {
        let vari = self.task.get_num_var().unwrap();
        let n : usize = shape.iter().product();
        let varend : i32 = ((vari as usize) + n).try_into().unwrap();
        let firstvar = self.vars.len();
        self.vars.reserve(n);
        (vari..vari+n as i32).for_each(|j| self.vars.push(VarAtom::Linear(j)));
        self.task.append_vars(n as i32).unwrap();
        self.task.put_var_bound_slice_const(vari,varend,mosek::Boundkey::FR,0.0,0.0).unwrap();
        Variable{
            idxs : (firstvar..firstvar+n).collect(),
            shape : shape.to_vec(),
            sparsity : None}
    }

    fn conic_variable(&mut self, _name : Option<&str>, dom : ConicDomain) -> Variable {
        let n    = dom.shape.iter().product();
        let acci = self.task.get_num_acc().unwrap();
        let afei = self.task.get_num_afe().unwrap();
        let vari = self.task.get_num_var().unwrap();

        let asubi : Vec<i64> = (acci..acci+n as i64).collect();
        let asubj : Vec<i32> = (vari..vari+n as i32).collect();
        let acof  : Vec<f64> = vec![1.0; n];

        let d0 : usize = dom.shape[0..dom.conedim].iter().product();
        let d1 : usize = dom.shape[dom.conedim];
        let d2 : usize = dom.shape[dom.conedim+1..].iter().product();
        let conesize = d1;
        let numcone  = d0*d2;

        let domidx = match dom.dt {
            ConicDomainType::QuadraticCone        => self.task.append_quadratic_cone_domain(conesize.try_into().unwrap()).unwrap(),
            ConicDomainType::RotatedQuadraticCone => self.task.append_r_quadratic_cone_domain(conesize.try_into().unwrap()).unwrap(),
        };

        self.task.append_afes(n as i64).unwrap();
        self.task.append_vars(n.try_into().unwrap()).unwrap();
        self.task.append_accs_seq(vec![domidx; numcone].as_slice(),n as i64,afei,dom.ofs.as_slice()).unwrap();
        self.task.put_afe_f_entry_list(asubi.as_slice(),asubj.as_slice(),acof.as_slice()).unwrap();

        let firstvar = self.vars.len();
        self.vars.reserve(n);
        self.cons.reserve(n);

        iproduct!(0..d0,0..d1,0..d2).enumerate()
            .for_each(|(i,(i0,i1,i2))| {
                self.vars.push(VarAtom::ConicElm(vari+i as i32,self.cons.len()));
                self.cons.push(ConAtom::ConicElm(acci+i1 as i64,i0*d2+i2))
            } );

        Variable{
            idxs     : (firstvar..firstvar+n).collect(),
            sparsity : None,
            shape    : dom.shape
        }
    }


    // fn parametrized_conic_variable(&mut self, _name : Option<&str>, size : usize, num : usize, ct : ParamConicDomainType, alpha : &[f64], ofs : Option<&[f64]>) -> Vec<usize> {
    //     let n = size * num;
    //     let (firstidx,firsttaskidx) = self.alloc_linear_var(n);
    //     let lasttaskidx = firsttaskidx + n as i32;

    //     let firstafeidx = self.task.get_num_afe().unwrap();
    //     self.task.append_afes(size.try_into().unwrap()).unwrap();
    //     let lastafeidx = firstafeidx + n as i64;
    //     let afeidxs : Vec<i64> = (firstafeidx..lastafeidx).collect();
    //     let varidxs : Vec<i32> = (firsttaskidx..lasttaskidx).collect();
    //     self.task.put_afe_f_entry_list(afeidxs.as_slice(),
    //                               varidxs.as_slice(),
    //                               vec![1.0; n].as_slice()).unwrap();
    //     self.task.put_var_bound_slice_const(firsttaskidx,lasttaskidx,mosek::Boundkey::FR,0.0,0.0).unwrap();
    //     let firstaccidx = self.task.get_num_acc().unwrap();
    //     let dom = match ct {
    //         ParamConicDomainType::PrimalPowerCone => self.task.append_primal_power_cone_domain(size.try_into().unwrap(), alpha).unwrap(),
    //         ParamConicDomainType::DualPowerCone   => self.task.append_dual_power_cone_domain(size.try_into().unwrap(), alpha).unwrap()
    //     };

    //     match ofs {
    //         None => self.task.append_accs_seq(vec![dom; num].as_slice(),
    //                                           n as i64,
    //                                           firstafeidx,
    //                                           vec![0.0; n].as_slice()).unwrap(),
    //         Some(offset) => self.task.append_accs_seq(vec![dom; num].as_slice(),
    //                                                   n as i64,
    //                                                   firstafeidx,
    //                                                   offset).unwrap()
    //     }

    //     (firstidx..firstidx+size).collect()
    // }

    ////////////////////////////////////////////////////////////
    // Constraint interface


    /// Add a constraint
    ///
    /// Note that even if the domain or the expression are sparse, a constraint will always be full.
    ///
    /// # Arguments
    /// - `name` Optional constraint name
    /// - `expr` Constraint expression. Note that the shape of the expression and the domain must match exactly.
    /// - `dom`  The domain of the constraint. This defines the bound type and shape.
    pub fn constraint<E : expr::ExprTrait, D : DomainTrait>(& mut self, name : Option<&str>, expr : &E, dom : D) -> Constraint {
        expr.eval_finalize(& mut self.rs,& mut self.ws,& mut self.xs);
        dom.create_constraint(self,name)
    }


    fn linear_constraint(& mut self,
                         _name : Option<&str>,
                         dom  : LinearDomain) -> Constraint {
        let (shape,ptr,_sp,subj,cof) = self.rs.pop_expr();
        if ! dom.shape.iter().zip(shape.iter()).all(|(&a,&b)| a==b) {
            panic!("Mismatching shapes of expression and domain");
        }
        // let nnz = subj.len();
        let nelm = ptr.len()-1;

        if *subj.iter().max().unwrap_or(&0) >= self.vars.len() {
            panic!("Invalid subj index in evaluated expression");
        }

        let acci = self.task.get_num_acc().unwrap();
        let afei = self.task.get_num_afe().unwrap();

        // let nlinnz = subj.iter().filter(|&&j| if let VarAtom::BarElm(_,_) = unsafe { *self.vars.get_unchecked(j) } { false } else { true } ).count();
        // let npsdnz = nnz - nlinnz;

        self.task.append_afes(nelm as i64).unwrap();
        let domidx = match dom.dt {
            LinearDomainType::NonNegative => self.task.append_rplus_domain(nelm as i64).unwrap(),
            LinearDomainType::NonPositive => self.task.append_rminus_domain(nelm as i64).unwrap(),
            LinearDomainType::Zero        => self.task.append_rzero_domain(nelm as i64).unwrap(),
            LinearDomainType::Free        => self.task.append_r_domain(nelm as i64).unwrap(),
        };

        match dom.sp {
            None => self.task.append_acc_seq(domidx, afei,dom.ofs.as_slice()).unwrap(),
            Some(sp) => {
                let mut ofs = vec![0.0; nelm];
                if sp.len() != dom.ofs.len() { panic!("Broken sparsity pattern") };
                if let Some(&v) = sp.iter().max() { if v >= nelm { panic!("Broken sparsity pattern"); } }
                sp.iter().zip(dom.ofs.iter()).for_each(|(&ix,&c)| unsafe { *ofs.get_unchecked_mut(ix) = c; } );
                self.task.append_acc_seq(domidx, afei,ofs.as_slice()).unwrap();
            }
        }

        let firstcon = self.cons.len();
        self.cons.reserve(nelm);
        (0..nelm).for_each(|i| self.cons.push(ConAtom::ConicElm(acci,i)));

<<<<<<< HEAD
        let mut asubj : Vec<i32> = Vec::with_capacity(nnz);
        let mut acof  : Vec<f64> = Vec::with_capacity(nnz);
        let mut aptr  : Vec<i64> = Vec::with_capacity(nelm+1);
        let mut afix  : Vec<f64> = Vec::with_capacity(nelm);
        let mut abarsubi : Vec<i64> = Vec::with_capacity(nlinnz);
        let mut abarsubj : Vec<i32> = Vec::with_capacity(nlinnz);
        let mut abarsubk : Vec<i32> = Vec::with_capacity(nlinnz);
        let mut abarsubl : Vec<i32> = Vec::with_capacity(nlinnz);
        let mut abarcof  : Vec<f64> = Vec::with_capacity(nlinnz);

        aptr.push(0);
        ptr[..ptr.len()-1].iter().zip(ptr[1..].iter()).enumerate().for_each(|(i,(&p0,&p1))| {
            let mut cfix = 0.0;
            subj[p0..p1].iter().zip(cof[p0..p1].iter()).for_each(|(&idx,&c)| {
                if idx == 0 {
                    cfix += c;
                }
                else {
                    match *unsafe{ self.vars.get_unchecked(idx) } {
                        VarAtom::Linear(j) => {
                            asubj.push(j);
                            acof.push(c);
                        },
                        VarAtom::ConicElm(j,_coni) => {
                            asubj.push(j);
                            acof.push(c);
                        },
                        VarAtom::BarElm(j,k,l) => {
                            abarsubi.push(afei+i as i64);
                            abarsubj.push(j);
                            abarsubk.push(k);
                            abarsubl.push(l);
                            abarcof.push(c);
                        }
                    }
                }
            });
            aptr.push(asubj.len() as i64);
            afix.push(cfix);
        });
=======
        let (asubj,
             acof,
             aptr,
             afix,
             abarsubi,
             abarsubj,
             abarsubk,
             abarsubl,
             abarcof) = split_expr(ptr,subj,cof,self.vars.as_slice());
        let abarsubi : Vec<i64> = abarsubi.iter().map(|&i| i + afei).collect();
>>>>>>> 01b3a4b1

        let afeidxs : Vec<i64> = (afei..afei+nelm as i64).collect();
        if asubj.len() > 0 {
            self.task.put_afe_f_row_list(
                afeidxs.as_slice(),
                aptr[..nelm].iter().zip(aptr[1..].iter()).map(|(&p0,&p1)| (p1-p0).try_into().unwrap()).collect::<Vec<i32>>().as_slice(),
                &aptr[..nelm],
                asubj.as_slice(),
                acof.as_slice()).unwrap();
        }
        self.task.put_afe_g_list(afeidxs.as_slice(),afix.as_slice()).unwrap();

        if abarsubi.len() > 0 {
            self.task.put_afe_barf_block_triplet(abarsubi.as_slice(),
                                                 abarsubj.as_slice(),
                                                 abarsubk.as_slice(),
                                                 abarsubl.as_slice(),
                                                 abarcof.as_slice()).unwrap();
        }

        Constraint{
            idxs : (firstcon..firstcon+nelm).collect(),
            shape : dom.shape
        }
    }

    fn conic_constraint(& mut self,
                        _name : Option<&str>,
                        dom  : ConicDomain) -> Constraint {
        let (shape,ptr,_sp,subj,cof) = self.rs.pop_expr();
        if ! dom.shape.iter().zip(shape.iter()).all(|(&a,&b)| a==b) {
            panic!("Mismatching shapes of expression and domain");
        }
        // let nnz  = subj.len();
        let nelm = ptr.len()-1;

        if *subj.iter().max().unwrap_or(&0) >= self.vars.len() {
            panic!("Invalid subj index in evaluated expression");
        }
        if shape.iter().zip(dom.shape.iter()).all(|(&d0,&d1)| d0==d1 ) {
            panic!("Mismatching domain/expression shapes");
        }

        let acci = self.task.get_num_acc().unwrap();
        let afei = self.task.get_num_afe().unwrap();

<<<<<<< HEAD
        let nlinnz = subj.iter().filter(|&&j| if let VarAtom::BarElm(_,_,_) = unsafe { *self.vars.get_unchecked(j) } { false } else { true } ).count();
        let npsdnz = nnz - nlinnz;

        let mut asubj : Vec<i32> = Vec::with_capacity(nlinnz);
        let mut acof  : Vec<f64> = Vec::with_capacity(nlinnz);
        let mut aptr  : Vec<i64> = Vec::with_capacity(nelm+1);

        let mut afix  : Vec<f64> = Vec::with_capacity(nelm);

        let mut abarsubi : Vec<i64> = Vec::with_capacity(nlinnz);
        let mut abarsubj : Vec<i32> = Vec::with_capacity(nlinnz);
        let mut abarsubk : Vec<i32> = Vec::with_capacity(nlinnz);
        let mut abarsubl : Vec<i32> = Vec::with_capacity(nlinnz);
        let mut abarcof  : Vec<f64> = Vec::with_capacity(nlinnz);

        aptr.push(0);
        ptr[..ptr.len()-1].iter().zip(ptr[1..].iter()).enumerate().for_each(|(i,(&p0,&p1))| {
            let mut cfix = 0.0;
            subj[p0..p1].iter().zip(cof[p0..p1].iter()).for_each(|(&idx,&c)| {
                if idx == 0 {
                    cfix += c;
                }
                else {
                    match *unsafe{ self.vars.get_unchecked(idx) } {
                        VarAtom::Linear(j) => {
                            asubj.push(j);
                            acof.push(c);
                        },
                        VarAtom::ConicElm(j,_coni) => {
                            asubj.push(j);
                            acof.push(c);
                        },
                        VarAtom::BarElm(j,k,l) => {
                            abarsubi.push(afei+i as i64);
                            abarsubj.push(j);
                            abarsubk.push(k);
                            abarsubl.push(l);
                            abarcof.push(c);
                        }
                    }
                }
            });
            aptr.push(asubj.len() as i64);
            afix.push(cfix);
        });
=======
        let (asubj,
             acof,
             aptr,
             afix,
             abarsubi,
             abarsubj,
             abarsubk,
             abarsubl,
             abarcof) = split_expr(ptr,subj,cof,self.vars.as_slice());
        let abarsubi : Vec<i64> = abarsubi.iter().map(|&i| i + afei).collect();
>>>>>>> 01b3a4b1

        let conesize = shape[dom.conedim];
        let numcone  = shape.iter().product::<usize>() / conesize;

        let domidx = match dom.dt {
            ConicDomainType::QuadraticCone        => self.task.append_quadratic_cone_domain(conesize.try_into().unwrap()).unwrap(),
            ConicDomainType::RotatedQuadraticCone => self.task.append_r_quadratic_cone_domain(conesize.try_into().unwrap()).unwrap(),
        };

        self.task.append_afes(nelm as i64).unwrap();
        self.task.append_accs_seq(vec![domidx; numcone].as_slice(),
                                  nelm as i64,
                                  afei,
                                  dom.ofs.as_slice()).unwrap();
        let d0 : usize = shape[0..dom.conedim].iter().product();
        let d1 : usize = shape[dom.conedim];
        let d2 : usize = shape[dom.conedim+1..].iter().product();
        let afeidxs : Vec<i64> = iproduct!(0..d0,0..d2,0..d1)
            .map(|(i0,i2,i1)| afei + (i0*d1*d2 + i1*d2 + i2) as i64)
            .collect();

        // if let Some(name) = name {
        //     let accshape = shape[0..dom.conedim].iter().join(shape[dom.conedim+1..].iter()).collect();
        //     //iproduct!(0..d0,0..d2).for_each(|(i0,i2)| self.task.put_acc_name(format!("{}[{},*,{}]")).unwrap() )
        //     }
        // }

        if asubj.len() > 0 {
            self.task.put_afe_f_row_list(afeidxs.as_slice(),
                                         aptr[..nelm].iter().zip(aptr[1..].iter()).map(|(&p0,&p1)| (p1-p0) as i32).collect::<Vec<i32>>().as_slice(),
                                         &aptr[..nelm],
                                         asubj.as_slice(),
                                         acof.as_slice()).unwrap();
        }
        self.task.put_afe_g_list(afeidxs.as_slice(),afix.as_slice()).unwrap();
        if abarsubi.len() > 0 {
            self.task.put_afe_barf_block_triplet(abarsubi.as_slice(),
                                                 abarsubj.as_slice(),
                                                 abarsubk.as_slice(),
                                                 abarsubl.as_slice(),
                                                 abarcof.as_slice()).unwrap();
        }

        let coni = self.cons.len();
        self.cons.reserve(nelm);
        iproduct!(0..d0,0..d1,0..d2)
            .for_each(|(i0,i1,i2)| self.cons.push(ConAtom::ConicElm(acci+i1 as i64,i0*d2+i2)));

        Constraint{
            idxs : (coni..coni+nelm).collect(),
            shape : dom.shape
        }
    }

    ////////////////////////////////////////////////////////////
    // Objective 
    fn set_objective(& mut self, name : Option<&str>, sense : Sense) {
        let (shape,ptr,_sp,subj,cof) = self.rs.pop_expr();
        if ptr.len()-1 > 1 { panic!("Objective expressions may only contain one element"); }

        if let Some(name) = name { self.task.put_obj_name(name).unwrap(); }
        else { self.task.put_obj_name("").unwrap(); }
        let (csubj,
             ccof,
             cptr,
             cfix,
             _barsubi,
             barsubj,
             barsubk,
             barsubl,
             barcof) = split_expr(ptr,subj,cof,self.vars.as_slice());

        let numvar : usize = self.task.get_num_var().unwrap().try_into().unwrap();

        if let Some(&j) = csubj.iter().min() { if j < 0 { panic!("Invalid expression") } }
        if let Some(&j) = csubj.iter().max() { if j as usize >= numvar { panic!("Invalid expression") } }

        let mut c = vec![0.0; numvar];
        csubj.iter().zip(ccof.iter()).for_each(|(&j,&v)| unsafe{ * c.get_unchecked_mut(j as usize) = v });
        let csubj : Vec<i32> = (0i32..numvar as i32).collect();
        self.task.put_c_list(csubj.as_slice(),
                             c.as_slice()).unwrap();
        self.task.put_cfix(cfix[0]).unwrap();

        self.task.put_barc_block_triplet(barsubj.as_slice(),barsubk.as_slice(),barsubl.as_slice(),barcof.as_slice()).unwrap();

        match sense {
            Sense::Minimize => self.task.put_obj_sense(mosek::Objsense::MINIMIZE).unwrap(),
            Sense::Maximize => self.task.put_obj_sense(mosek::Objsense::MAXIMIZE).unwrap()
        }
    }

    /// Set the objective
    pub fn objective<E : expr::ExprTrait>(& mut self,
                                    name  : Option<&str>,
                                    sense : Sense,
                                    expr  : & E) {
        expr.eval_finalize(& mut self.rs,& mut self.ws, & mut self.xs);
        self.set_objective(name,sense);
    }

    ////////////////////////////////////////////////////////////
    // Optimize

    pub fn solve(& mut self) {
        self.task.put_int_param(mosek::Iparam::REMOVE_UNUSED_SOLUTIONS, 1);
        self.task.optimize().unwrap();

        let numvar = self.task.get_num_var().unwrap() as usize;
        let numcon = self.task.get_num_con().unwrap() as usize;
        let numacc = self.task.get_num_acc().unwrap() as usize;
        let numaccelm = self.task.get_acc_n_tot().unwrap() as usize;
        let numbarvar = self.task.get_num_barvar().unwrap() as usize;
        let numbarvarelm : usize = (0..numbarvar).map(|j| self.task.get_len_barvar_j(j as i32).unwrap() as usize).sum();

        let mut xx = vec![0.0; numvar];
        let mut xc = vec![0.0; numvar];
        let mut slx = vec![0.0; numvar];
        let mut sux = vec![0.0; numvar];
        let mut xc = vec![0.0; numcon];
        let mut y = vec![0.0; numcon];
        let mut slc = vec![0.0; numcon];
        let mut suc = vec![0.0; numcon];
        let mut accx = vec![0.0; numaccelm];
        let mut doty = vec![0.0; numaccelm];
        let mut barx = vec![0.0; numbarvarelm];
        let mut bars = vec![0.0; numbarvarelm];

        let mut dimbarvar : Vec<usize> = (0..numbarvar).map(|j| self.task.get_dim_barvar_j(j as i32).unwrap() as usize).collect();
        let accptr = vec![0usize; numacc+1]; accptr[1..].iter_mut().enumerate().for_each(|(i,p)| *p =  self.task.get_acc_n(i as i64).unwrap() as usize);
        let barvarptr = vec![0usize; numbarvar+1]; barvarptr[1..].iter_mut().enumerate().for_each(|(j,p)| *p =  self.task.get_len_barvar_j(j as i32).unwrap() as usize);

        // extract solutions
        [(mosek::Soltype::BAS,& mut self.sol_bas),
         (mosek::Soltype::ITR,& mut self.sol_itr),
         (mosek::Soltype::ITG,& mut self.sol_itg)].iter().for_each(|&(whichsol,sol)| {
             if ! self.task.solution_def(whichsol).unwrap() {
                 sol.primal.status = SolutionStatus::Undefined;
                 sol.dual.status   = SolutionStatus::Undefined;
             }
             else {
                 let (psta,dsta) = split_sol_sta(self.task.get_sol_sta(whichsol).unwrap());
                 sol.primal.status = psta;
                 sol.dual.status   = dsta;

                 if let SolutionStatus::Undefined = psta {}
                 else {
                     sol.primal.resize(self.vars.len(),self.cons.len());
                     self.task.get_xx(whichsol,xx.as_mut_slice()).unwrap();
                     self.task.get_xc(whichsol,xc.as_mut_slice()).unwrap();
                     if numbarvar > 0 { self.task.get_barx_slice(whichsol,0,numbarvar as i32,barx.len() as i64,barx.as_mut_slice()).unwrap(); }
                     if numacc > 0 { self.task.evaluate_accs(whichsol,accx.as_mut_slice()).unwrap(); }

                     self.vars.iter().zip(sol.primal.var.iter_mut()).for_each(|(&v,r)| {
                         *r = match v {
                             VarAtom::Linear(j) => xx[j as usize],
                             VarAtom::BarElm(j,ofs) => barx[barvarptr[j as usize]+row_major_offset_to_col_major(ofs,dimbarvar[j as usize])],
                             VarAtom::ConicElm(j,idx) => xx[j as usize]
                         };
                     });
                     self.cons.iter().zip(sol.primal.con.iter_mut()).for_each(|(&v,r)| {
                         *r = match v {
                             ConAtom::ConicElm(acci,ofs) => accx[accptr[acci as usize]+ofs]
                         };
                     });
                 }

                 if let SolutionStatus::Undefined = dsta {}
                 else {
                     sol.dual.resize(self.vars.len(),self.cons.len());
                     self.task.get_slx(whichsol,slx.as_mut_slice()).unwrap();
                     self.task.get_sux(whichsol,sux.as_mut_slice()).unwrap();
                     self.task.get_slc(whichsol,slc.as_mut_slice()).unwrap();
                     self.task.get_suc(whichsol,suc.as_mut_slice()).unwrap();
                     if numbarvar > 0 { self.task.get_bars_slice(whichsol,0,numbarvar as i32,bars.len() as i64,bars.as_mut_slice()).unwrap(); }
                     if numacc > 0 { self.task.get_acc_dot_y_s(whichsol,doty.as_mut_slice()).unwrap(); }

                     self.vars.iter().zip(sol.dual.var.iter_mut()).for_each(|(&v,r)| {
                         *r = match v {
                             VarAtom::Linear(j) => slc[j as usize] - suc[j as usize],
                             VarAtom::BarElm(j,ofs) => bars[barvarptr[j as usize]+row_major_offset_to_col_major(ofs,dimbarvar[j as usize])],
                             VarAtom::ConicElm(j,coni) => {
                                 match self.cons[coni] {
                                     ConAtom::ConicElm(acci,ofs) => doty[accptr[acci as usize]+ofs]
                                 }
                             }
                         };
                     });
                     self.cons.iter().zip(sol.dual.con.iter_mut()).for_each(|(&v,r)| {
                         *r = match v {
                             ConAtom::ConicElm(acci,ofs) => doty[accptr[acci as usize]+ofs]
                         };
                     });
                 }
             }
        })
    }
    ////////////////////////////////////////////////////////////
    // Solutions

    fn primal_var_solution(&self, solid : SolutionType, idxs : &[usize], res : & mut [f64]) -> Result<(),String> {
        let sol = match solid {
            SolutionType::Basic    => self.sol_bas,
            SolutionType::Interior => self.sol_itr,
            SolutionType::Integer  => self.sol_itg
        };

        if let SolutionStatus::Undefined = sol.primal.status {
            Err("Solution part is not defined".to_string())
        }
        else {
            if let Some(&v) = idxs.iter().max() { if v >= sol.primal.var.len() { panic!("Variable indexes are outside of range") } }
            res.iter_mut().zip(idxs.iter()).for_each(|(r,&i)| *r = unsafe { *sol.primal.var.get_unchecked(i) });
            Ok(())
        }
    }
    fn dual_var_solution(&self,   solid : SolutionType, idxs : &[usize], res : & mut [f64]) -> Result<(),String> {
        let sol = match solid {
            SolutionType::Basic    => self.sol_bas,
            SolutionType::Interior => self.sol_itr,
            SolutionType::Integer  => self.sol_itg
        };

        if let SolutionStatus::Undefined = sol.dual.status {
            Err("Solution part is not defined".to_string())
        }
        else {
            if let Some(&v) = idxs.iter().max() { if v >= sol.dual.var.len() { panic!("Variable indexes are outside of range") } }
            res.iter_mut().zip(idxs.iter()).for_each(|(r,&i)| *r = unsafe { *sol.dual.var.get_unchecked(i) });
            Ok(())
        }
    }
    fn primal_con_solution(&self, solid : SolutionType, idxs : &[usize], res : & mut [f64]) -> Result<(),String> {
        let sol = match solid {
            SolutionType::Basic    => self.sol_bas,
            SolutionType::Interior => self.sol_itr,
            SolutionType::Integer  => self.sol_itg
        };

        if let SolutionStatus::Undefined = sol.primal.status {
            Err("Solution part is not defined".to_string())
        }
        else {
            if let Some(&v) = idxs.iter().max() { if v >= sol.primal.con.len() { panic!("Constraint indexes are outside of range") } }
            res.iter_mut().zip(idxs.iter()).for_each(|(r,&i)| *r = unsafe { *sol.primal.con.get_unchecked(i) });
            Ok(())
        }
    }
    fn dual_con_solution(&self,   solid : SolutionType, idxs : &[usize], res : & mut [f64]) -> Result<(),String> {
        let sol = match solid {
            SolutionType::Basic    => self.sol_bas,
            SolutionType::Interior => self.sol_itr,
            SolutionType::Integer  => self.sol_itg
        };

        if let SolutionStatus::Undefined = sol.dual.status  {
            Err("Solution part is not defined".to_string())
        }
        else {
            if let Some(&v) = idxs.iter().max() { if v >= sol.dual.con.len() { panic!("Constraint indexes are outside of range") } }
            res.iter_mut().zip(idxs.iter()).for_each(|(r,&i)| *r = unsafe { *sol.primal.con.get_unchecked(i) });
            Ok(())
        }
    }

    pub fn primal_solution<I:ModelItem>(&self, solid : SolutionType, item : &I) -> Result<Vec<f64>,String> { item.primal(self,solid) }
    pub fn dual_solution<I:ModelItem>(&self, solid : SolutionType, item : &I) -> Result<Vec<f64>,String> { item.dual(self,solid) }
    pub fn primal_solution_into<I:ModelItem>(&self, solid : SolutionType, item : &I, res : &mut[f64]) -> Result<usize,String> { item.primal_into(self,solid,res) }
    pub fn dual_solution_into<I:ModelItem>(&self, solid : SolutionType, item : &I, res : &mut[f64]) -> Result<usize,String> { item.primal_into(self,solid,res) }
}


/// Split an evaluated expression into linear and semidefinite parts
fn split_expr(eptr    : &[usize],
              esubj   : &[usize],
              ecof    : &[f64],
              vars    : &[VarAtom]) -> (Vec<i32>, //subj
                                        Vec<f64>, //cof
                                        Vec<i64>, //ptr
                                        Vec<f64>, //fix
                                        Vec<i64>, //barsubi
                                        Vec<i32>, //barsubj
                                        Vec<i32>, //barsubk
                                        Vec<i32>, //barsubl
                                        Vec<f64>) { //barcof
    let nnz = *eptr.last().unwrap();
    let nelm = eptr.len()-1;
    let nlinnz = esubj.iter().filter(|&&j| if let VarAtom::BarElm(_,_) = unsafe { *vars.get_unchecked(j) } { false } else { true } ).count();
    let npsdnz = nnz - nlinnz;

    let mut subj : Vec<i32> = Vec::with_capacity(nlinnz);
    let mut cof  : Vec<f64> = Vec::with_capacity(nlinnz);
    let mut ptr  : Vec<i64> = Vec::with_capacity(nelm+1);
    let mut fix  : Vec<f64> = Vec::with_capacity(nelm);
    let mut barsubi : Vec<i64> = Vec::with_capacity(npsdnz);
    let mut barsubj : Vec<i32> = Vec::with_capacity(npsdnz);
    let mut barsubk : Vec<i32> = Vec::with_capacity(npsdnz);
    let mut barsubl : Vec<i32> = Vec::with_capacity(npsdnz);
    let mut barcof  : Vec<f64> = Vec::with_capacity(npsdnz);

    ptr.push(0);
    eptr[..nelm].iter().zip(eptr[1..].iter()).enumerate().for_each(|(i,(&p0,&p1))| {
        let mut cfix = 0.0;
        esubj[p0..p1].iter().zip(ecof[p0..p1].iter()).for_each(|(&idx,&c)| {
            if idx == 0 {
                cfix += c;
            }
            else {
                match *unsafe{ vars.get_unchecked(idx) } {
                    VarAtom::Linear(j) => {
                        subj.push(j);
                        cof.push(c);
                    },
                    VarAtom::ConicElm(j,_coni) => {
                        subj.push(j);
                        cof.push(c);
                    },
                    VarAtom::BarElm(j,ofs) => {
                        let (k,l) = row_major_offset_to_ij(ofs);
                        barsubi.push(i as i64);
                        barsubj.push(j);
                        barsubk.push(k as i32);
                        barsubl.push(l as i32);
                        barcof.push(c);
                    }
                }
            }
        });
        ptr.push(subj.len() as i64);
        fix.push(cfix);
    });

    (subj,
     cof,
     ptr,
     fix,
     barsubi,
     barsubj,
     barsubk,
     barsubl,
     barcof)
}

fn split_sol_sta(solsta : i32) -> (SolutionStatus,SolutionStatus) {
    match solsta {
        mosek::Solsta::UNKNOWN => (SolutionStatus::Unknown,SolutionStatus::Unknown),
        mosek::Solsta::OPTIMAL => (SolutionStatus::Optimal,SolutionStatus::Optimal),
        mosek::Solsta::PRIM_FEAS => (SolutionStatus::Feasible,SolutionStatus::Unknown),
        mosek::Solsta::DUAL_FEAS => (SolutionStatus::Feasible,SolutionStatus::Unknown),
        mosek::Solsta::PRIM_AND_DUAL_FEAS => (SolutionStatus::Unknown,SolutionStatus::Feasible),
        mosek::Solsta::PRIM_INFEAS_CER => (SolutionStatus::Undefined,SolutionStatus::CertInfeas),
        mosek::Solsta::DUAL_INFEAS_CER => (SolutionStatus::CertInfeas,SolutionStatus::Undefined),
        mosek::Solsta::PRIM_ILLPOSED_CER => (SolutionStatus::Undefined,SolutionStatus::CertIllposed),
        mosek::Solsta::DUAL_ILLPOSED_CER => (SolutionStatus::CertIllposed,SolutionStatus::Undefined),
        mosek::Solsta::INTEGER_OPTIMAL => (SolutionStatus::Optimal,SolutionStatus::Undefined),
        _ => (SolutionStatus::Unknown,SolutionStatus::Unknown)
    }
}

/// Convert linear row-major order offset into a lower triangular
/// matrix to an (i,j) pair.
fn row_major_offset_to_ij(ofs : usize) -> (usize,usize) {
    let i = (((1.0+8.0*ofs as f64).sqrt()-1.0)/2.0).floor() as usize;
    let j = ofs - i*(i+1)/2;
    (i,j)
}
/// Convert linear column-major order offset into a lower triangular
/// matrix and a dimension to a (i,j) pair`
fn row_major_offset_to_col_major(ofs : usize, dim : usize) -> usize {
    let (i,j) = row_major_offset_to_ij(ofs);
    ((2*dim-1)*j - j*j)/2 + i
}
    


#[cfg(test)]
mod tests {
    use super::*;
    use super::expr::Expr;
    #[test]
    fn it_works() {
        let mut m = Model::new(Some("SuperModel"));
        let mut v1 = m.variable(None, greater_than(5.0));
        let mut v2 = m.variable(None, 10);
        let mut v3 = m.variable(None, vec![3,3]);
        let mut v4 = m.variable(None, in_quadratic_cone(5));
        let mut v5 = m.variable(None, greater_than(vec![1.0,2.0,3.0,4.0]).with_shape(vec![2,2]));
        let mut v6 = m.variable(None, greater_than(vec![1.0,3.0]).with_shape_and_sparsity(vec![2,2],vec![0,3]));

        let e1 = Expr::from_variable(&v1);
        let e2 = Expr::from_variable(&v3);
    }
}<|MERGE_RESOLUTION|>--- conflicted
+++ resolved
@@ -1,9 +1,11 @@
 extern crate mosek;
 extern crate itertools;
 
-//mod utils;
+mod utils;
 pub mod expr;
 use itertools::{iproduct};
+
+//use utils::*;
 
 /////////////////////////////////////////////////////////////////////
 // Model, constraint and variables
@@ -24,10 +26,12 @@
     // Conic variable (j,offset)
     ConicElm(i32,usize)
 }
+#[derive(Clone,Copy)]
 enum ConAtom {
     ConicElm(i64,usize)
 }
 
+#[derive(Clone,Copy)]
 pub enum SolutionType {
     Default,
     Basic,
@@ -36,6 +40,7 @@
 }
 
 
+#[derive(Clone,Copy)]
 enum SolutionStatus {
     Optimal,
     Feasible,
@@ -116,7 +121,7 @@
         if res.len() < sz { panic!("Result array too small") }
         else {
             m.primal_var_solution(solid,self.idxs.as_slice(),res)?;
-            if let Some(sp) = self.sparsity {
+            if let Some(ref sp) = self.sparsity {
                 sp.iter().enumerate().rev().for_each(|(i,&ix)| unsafe { *res.get_unchecked_mut(ix) = *res.get_unchecked(i); *res.get_unchecked_mut(i) = 0.0; });
             }
             Ok(sz)
@@ -127,7 +132,7 @@
         if res.len() < sz { panic!("Result array too small") }
         else {
             m.dual_var_solution(solid,self.idxs.as_slice(),res)?;
-            if let Some(sp) = self.sparsity {
+            if let Some(ref sp) = self.sparsity {
                 sp.iter().enumerate().rev().for_each(|(i,&ix)| unsafe { *res.get_unchecked_mut(ix) = *res.get_unchecked(i); *res.get_unchecked_mut(i) = 0.0; })
             }
             Ok(sz)
@@ -716,48 +721,6 @@
         self.cons.reserve(nelm);
         (0..nelm).for_each(|i| self.cons.push(ConAtom::ConicElm(acci,i)));
 
-<<<<<<< HEAD
-        let mut asubj : Vec<i32> = Vec::with_capacity(nnz);
-        let mut acof  : Vec<f64> = Vec::with_capacity(nnz);
-        let mut aptr  : Vec<i64> = Vec::with_capacity(nelm+1);
-        let mut afix  : Vec<f64> = Vec::with_capacity(nelm);
-        let mut abarsubi : Vec<i64> = Vec::with_capacity(nlinnz);
-        let mut abarsubj : Vec<i32> = Vec::with_capacity(nlinnz);
-        let mut abarsubk : Vec<i32> = Vec::with_capacity(nlinnz);
-        let mut abarsubl : Vec<i32> = Vec::with_capacity(nlinnz);
-        let mut abarcof  : Vec<f64> = Vec::with_capacity(nlinnz);
-
-        aptr.push(0);
-        ptr[..ptr.len()-1].iter().zip(ptr[1..].iter()).enumerate().for_each(|(i,(&p0,&p1))| {
-            let mut cfix = 0.0;
-            subj[p0..p1].iter().zip(cof[p0..p1].iter()).for_each(|(&idx,&c)| {
-                if idx == 0 {
-                    cfix += c;
-                }
-                else {
-                    match *unsafe{ self.vars.get_unchecked(idx) } {
-                        VarAtom::Linear(j) => {
-                            asubj.push(j);
-                            acof.push(c);
-                        },
-                        VarAtom::ConicElm(j,_coni) => {
-                            asubj.push(j);
-                            acof.push(c);
-                        },
-                        VarAtom::BarElm(j,k,l) => {
-                            abarsubi.push(afei+i as i64);
-                            abarsubj.push(j);
-                            abarsubk.push(k);
-                            abarsubl.push(l);
-                            abarcof.push(c);
-                        }
-                    }
-                }
-            });
-            aptr.push(asubj.len() as i64);
-            afix.push(cfix);
-        });
-=======
         let (asubj,
              acof,
              aptr,
@@ -768,7 +731,6 @@
              abarsubl,
              abarcof) = split_expr(ptr,subj,cof,self.vars.as_slice());
         let abarsubi : Vec<i64> = abarsubi.iter().map(|&i| i + afei).collect();
->>>>>>> 01b3a4b1
 
         let afeidxs : Vec<i64> = (afei..afei+nelm as i64).collect();
         if asubj.len() > 0 {
@@ -782,11 +744,15 @@
         self.task.put_afe_g_list(afeidxs.as_slice(),afix.as_slice()).unwrap();
 
         if abarsubi.len() > 0 {
-            self.task.put_afe_barf_block_triplet(abarsubi.as_slice(),
-                                                 abarsubj.as_slice(),
-                                                 abarsubk.as_slice(),
-                                                 abarsubl.as_slice(),
-                                                 abarcof.as_slice()).unwrap();
+            for (i,j,subk,subl,cof) in utils::ijkl_slice_iterator(abarsubi.as_slice(),                                                 abarsubj.as_slice(),
+                                                                  abarsubj.as_slice(),                                                 abarsubj.as_slice(),
+                                                                  abarsubk.as_slice(),
+                                                                  abarsubl.as_slice(),
+                                                                  abarcof.as_slice()) {
+                let dimbarj = self.task.get_dim_barvar_j(j).unwrap();
+                let matidx = self.task.append_sparse_sym_mat(dimbarj,subk,subl,cof).unwrap();
+                self.task.put_afe_barf_entry(afei+i,j,&[matidx],&[1.0]).unwrap();
+            }
         }
 
         Constraint{
@@ -815,53 +781,6 @@
         let acci = self.task.get_num_acc().unwrap();
         let afei = self.task.get_num_afe().unwrap();
 
-<<<<<<< HEAD
-        let nlinnz = subj.iter().filter(|&&j| if let VarAtom::BarElm(_,_,_) = unsafe { *self.vars.get_unchecked(j) } { false } else { true } ).count();
-        let npsdnz = nnz - nlinnz;
-
-        let mut asubj : Vec<i32> = Vec::with_capacity(nlinnz);
-        let mut acof  : Vec<f64> = Vec::with_capacity(nlinnz);
-        let mut aptr  : Vec<i64> = Vec::with_capacity(nelm+1);
-
-        let mut afix  : Vec<f64> = Vec::with_capacity(nelm);
-
-        let mut abarsubi : Vec<i64> = Vec::with_capacity(nlinnz);
-        let mut abarsubj : Vec<i32> = Vec::with_capacity(nlinnz);
-        let mut abarsubk : Vec<i32> = Vec::with_capacity(nlinnz);
-        let mut abarsubl : Vec<i32> = Vec::with_capacity(nlinnz);
-        let mut abarcof  : Vec<f64> = Vec::with_capacity(nlinnz);
-
-        aptr.push(0);
-        ptr[..ptr.len()-1].iter().zip(ptr[1..].iter()).enumerate().for_each(|(i,(&p0,&p1))| {
-            let mut cfix = 0.0;
-            subj[p0..p1].iter().zip(cof[p0..p1].iter()).for_each(|(&idx,&c)| {
-                if idx == 0 {
-                    cfix += c;
-                }
-                else {
-                    match *unsafe{ self.vars.get_unchecked(idx) } {
-                        VarAtom::Linear(j) => {
-                            asubj.push(j);
-                            acof.push(c);
-                        },
-                        VarAtom::ConicElm(j,_coni) => {
-                            asubj.push(j);
-                            acof.push(c);
-                        },
-                        VarAtom::BarElm(j,k,l) => {
-                            abarsubi.push(afei+i as i64);
-                            abarsubj.push(j);
-                            abarsubk.push(k);
-                            abarsubl.push(l);
-                            abarcof.push(c);
-                        }
-                    }
-                }
-            });
-            aptr.push(asubj.len() as i64);
-            afix.push(cfix);
-        });
-=======
         let (asubj,
              acof,
              aptr,
@@ -871,9 +790,6 @@
              abarsubk,
              abarsubl,
              abarcof) = split_expr(ptr,subj,cof,self.vars.as_slice());
-        let abarsubi : Vec<i64> = abarsubi.iter().map(|&i| i + afei).collect();
->>>>>>> 01b3a4b1
-
         let conesize = shape[dom.conedim];
         let numcone  = shape.iter().product::<usize>() / conesize;
 
@@ -909,11 +825,15 @@
         }
         self.task.put_afe_g_list(afeidxs.as_slice(),afix.as_slice()).unwrap();
         if abarsubi.len() > 0 {
-            self.task.put_afe_barf_block_triplet(abarsubi.as_slice(),
-                                                 abarsubj.as_slice(),
-                                                 abarsubk.as_slice(),
-                                                 abarsubl.as_slice(),
-                                                 abarcof.as_slice()).unwrap();
+            for (i,j,subk,subl,cof) in utils::ijkl_slice_iterator(abarsubi.as_slice(),                                                 abarsubj.as_slice(),
+                                                                  abarsubj.as_slice(),                                                 abarsubj.as_slice(),
+                                                                  abarsubk.as_slice(),
+                                                                  abarsubl.as_slice(),
+                                                                  abarcof.as_slice()) {
+                let dimbarj = self.task.get_dim_barvar_j(j).unwrap();
+                let matidx = self.task.append_sparse_sym_mat(dimbarj,subk,subl,cof).unwrap();
+                self.task.put_afe_barf_entry(afei+i,j,&[matidx],&[1.0]).unwrap();
+            }
         }
 
         let coni = self.cons.len();
@@ -930,14 +850,14 @@
     ////////////////////////////////////////////////////////////
     // Objective 
     fn set_objective(& mut self, name : Option<&str>, sense : Sense) {
-        let (shape,ptr,_sp,subj,cof) = self.rs.pop_expr();
+        let (_shape,ptr,_sp,subj,cof) = self.rs.pop_expr();
         if ptr.len()-1 > 1 { panic!("Objective expressions may only contain one element"); }
 
         if let Some(name) = name { self.task.put_obj_name(name).unwrap(); }
         else { self.task.put_obj_name("").unwrap(); }
         let (csubj,
              ccof,
-             cptr,
+             _cptr,
              cfix,
              _barsubi,
              barsubj,
@@ -989,7 +909,6 @@
         let numbarvarelm : usize = (0..numbarvar).map(|j| self.task.get_len_barvar_j(j as i32).unwrap() as usize).sum();
 
         let mut xx = vec![0.0; numvar];
-        let mut xc = vec![0.0; numvar];
         let mut slx = vec![0.0; numvar];
         let mut sux = vec![0.0; numvar];
         let mut xc = vec![0.0; numcon];
@@ -1002,8 +921,16 @@
         let mut bars = vec![0.0; numbarvarelm];
 
         let mut dimbarvar : Vec<usize> = (0..numbarvar).map(|j| self.task.get_dim_barvar_j(j as i32).unwrap() as usize).collect();
-        let accptr = vec![0usize; numacc+1]; accptr[1..].iter_mut().enumerate().for_each(|(i,p)| *p =  self.task.get_acc_n(i as i64).unwrap() as usize);
-        let barvarptr = vec![0usize; numbarvar+1]; barvarptr[1..].iter_mut().enumerate().for_each(|(j,p)| *p =  self.task.get_len_barvar_j(j as i32).unwrap() as usize);
+        let mut accptr    = (0usize..1usize).iter().join((0..numacc).iter()
+                                                         .map(|i| self.task.get_acc_n(i as i64).unwrap() as usize)
+                                                         .fold_map(0,|&p,&n| n+p)).collect();
+        let mut barvarptr = (0usize..1usize).iter().join((0..numbarvar).iter()
+                                                         .map(|j| self.task.get_len_barvar_j(j as i32).unwrap() as usize)
+                                                         .fold_map(0,|&p,&n| n+p)).collect();
+        // let mut accptr    = (0usize..1usize).iter().join((0..numacc).iter().map(|i| self.task.get_acc_n(i as i64).unwrap() as usize).
+        // }
+        //     vec![0usize; numacc+1]; accptr[1..].iter_mut().enumerate().for_each(|(i,p)| *p =  self.task.get_acc_n(i as i64).unwrap() as usize);
+        // let mut barvarptr = vec![0usize; numbarvar+1]; barvarptr[1..].iter_mut().enumerate().for_each(|(j,p)| *p =  self.task.get_len_barvar_j(j as i32).unwrap() as usize);
 
         // extract solutions
         [(mosek::Soltype::BAS,& mut self.sol_bas),
@@ -1030,7 +957,7 @@
                          *r = match v {
                              VarAtom::Linear(j) => xx[j as usize],
                              VarAtom::BarElm(j,ofs) => barx[barvarptr[j as usize]+row_major_offset_to_col_major(ofs,dimbarvar[j as usize])],
-                             VarAtom::ConicElm(j,idx) => xx[j as usize]
+                             VarAtom::ConicElm(j,_coni) => xx[j as usize]
                          };
                      });
                      self.cons.iter().zip(sol.primal.con.iter_mut()).for_each(|(&v,r)| {
@@ -1047,6 +974,7 @@
                      self.task.get_sux(whichsol,sux.as_mut_slice()).unwrap();
                      self.task.get_slc(whichsol,slc.as_mut_slice()).unwrap();
                      self.task.get_suc(whichsol,suc.as_mut_slice()).unwrap();
+                     self.task.get_y(whichsol,y.as_mut_slice()).unwrap();
                      if numbarvar > 0 { self.task.get_bars_slice(whichsol,0,numbarvar as i32,bars.len() as i64,bars.as_mut_slice()).unwrap(); }
                      if numacc > 0 { self.task.get_acc_dot_y_s(whichsol,doty.as_mut_slice()).unwrap(); }
 
@@ -1054,7 +982,7 @@
                          *r = match v {
                              VarAtom::Linear(j) => slc[j as usize] - suc[j as usize],
                              VarAtom::BarElm(j,ofs) => bars[barvarptr[j as usize]+row_major_offset_to_col_major(ofs,dimbarvar[j as usize])],
-                             VarAtom::ConicElm(j,coni) => {
+                             VarAtom::ConicElm(_j,coni) => {
                                  match self.cons[coni] {
                                      ConAtom::ConicElm(acci,ofs) => doty[accptr[acci as usize]+ofs]
                                  }
@@ -1073,68 +1001,86 @@
     ////////////////////////////////////////////////////////////
     // Solutions
 
+    fn select_sol(&self, solid : SolutionType) -> Option<&Solution> {
+        match solid {
+            SolutionType::Basic    => Some(&self.sol_bas),
+            SolutionType::Interior => Some(&self.sol_itr),
+            SolutionType::Integer  => Some(&self.sol_itg),
+            SolutionType::Default  => {
+                match self.sol_itg.primal.status {
+                    SolutionStatus::Undefined =>
+                        match (self.sol_bas.primal.status,self.sol_bas.dual.status) {
+                            (SolutionStatus::Undefined,SolutionStatus::Undefined) =>
+                                match (self.sol_itr.primal.status,self.sol_itr.dual.status) {
+                                    (SolutionStatus::Undefined,SolutionStatus::Undefined) => None,
+                                    _ => Some(&self.sol_itr)
+                                }
+                            _ => Some(&self.sol_bas)
+                        },
+                    _ => Some(& self.sol_itg)
+                }
+            }
+        }
+    }
     fn primal_var_solution(&self, solid : SolutionType, idxs : &[usize], res : & mut [f64]) -> Result<(),String> {
-        let sol = match solid {
-            SolutionType::Basic    => self.sol_bas,
-            SolutionType::Interior => self.sol_itr,
-            SolutionType::Integer  => self.sol_itg
-        };
-
-        if let SolutionStatus::Undefined = sol.primal.status {
-            Err("Solution part is not defined".to_string())
+        if let Some(sol) = self.select_sol(solid) {
+            if let SolutionStatus::Undefined = sol.primal.status {
+                Err("Solution part is not defined".to_string())
+            }
+            else {
+                if let Some(&v) = idxs.iter().max() { if v >= sol.primal.var.len() { panic!("Variable indexes are outside of range") } }
+                res.iter_mut().zip(idxs.iter()).for_each(|(r,&i)| *r = unsafe { *sol.primal.var.get_unchecked(i) });
+                Ok(())
+            }
         }
         else {
-            if let Some(&v) = idxs.iter().max() { if v >= sol.primal.var.len() { panic!("Variable indexes are outside of range") } }
-            res.iter_mut().zip(idxs.iter()).for_each(|(r,&i)| *r = unsafe { *sol.primal.var.get_unchecked(i) });
-            Ok(())
-        }
-    }
+            Err("Solution value is undefined".to_string())
+        }
+    }
+
     fn dual_var_solution(&self,   solid : SolutionType, idxs : &[usize], res : & mut [f64]) -> Result<(),String> {
-        let sol = match solid {
-            SolutionType::Basic    => self.sol_bas,
-            SolutionType::Interior => self.sol_itr,
-            SolutionType::Integer  => self.sol_itg
-        };
-
-        if let SolutionStatus::Undefined = sol.dual.status {
-            Err("Solution part is not defined".to_string())
+        if let Some(sol) = self.select_sol(solid) {
+            if let SolutionStatus::Undefined = sol.dual.status {
+                Err("Solution part is not defined".to_string())
+            }
+            else {
+                if let Some(&v) = idxs.iter().max() { if v >= sol.dual.var.len() { panic!("Variable indexes are outside of range") } }
+                res.iter_mut().zip(idxs.iter()).for_each(|(r,&i)| *r = unsafe { *sol.dual.var.get_unchecked(i) });
+                Ok(())
+            }
         }
         else {
-            if let Some(&v) = idxs.iter().max() { if v >= sol.dual.var.len() { panic!("Variable indexes are outside of range") } }
-            res.iter_mut().zip(idxs.iter()).for_each(|(r,&i)| *r = unsafe { *sol.dual.var.get_unchecked(i) });
-            Ok(())
+            Err("Solution value is undefined".to_string())
         }
     }
     fn primal_con_solution(&self, solid : SolutionType, idxs : &[usize], res : & mut [f64]) -> Result<(),String> {
-        let sol = match solid {
-            SolutionType::Basic    => self.sol_bas,
-            SolutionType::Interior => self.sol_itr,
-            SolutionType::Integer  => self.sol_itg
-        };
-
-        if let SolutionStatus::Undefined = sol.primal.status {
-            Err("Solution part is not defined".to_string())
+        if let Some(sol) = self.select_sol(solid) {
+            if let SolutionStatus::Undefined = sol.primal.status {
+                Err("Solution part is not defined".to_string())
+            }
+            else {
+                if let Some(&v) = idxs.iter().max() { if v >= sol.primal.con.len() { panic!("Constraint indexes are outside of range") } }
+                res.iter_mut().zip(idxs.iter()).for_each(|(r,&i)| *r = unsafe { *sol.primal.con.get_unchecked(i) });
+                Ok(())
+            }
         }
         else {
-            if let Some(&v) = idxs.iter().max() { if v >= sol.primal.con.len() { panic!("Constraint indexes are outside of range") } }
-            res.iter_mut().zip(idxs.iter()).for_each(|(r,&i)| *r = unsafe { *sol.primal.con.get_unchecked(i) });
-            Ok(())
+            Err("Solution value is undefined".to_string())
         }
     }
     fn dual_con_solution(&self,   solid : SolutionType, idxs : &[usize], res : & mut [f64]) -> Result<(),String> {
-        let sol = match solid {
-            SolutionType::Basic    => self.sol_bas,
-            SolutionType::Interior => self.sol_itr,
-            SolutionType::Integer  => self.sol_itg
-        };
-
-        if let SolutionStatus::Undefined = sol.dual.status  {
-            Err("Solution part is not defined".to_string())
+        if let Some(sol) = self.select_sol(solid) {
+            if let SolutionStatus::Undefined = sol.dual.status  {
+                Err("Solution part is not defined".to_string())
+            }
+            else {
+                if let Some(&v) = idxs.iter().max() { if v >= sol.dual.con.len() { panic!("Constraint indexes are outside of range") } }
+                res.iter_mut().zip(idxs.iter()).for_each(|(r,&i)| *r = unsafe { *sol.primal.con.get_unchecked(i) });
+                Ok(())
+            }
         }
         else {
-            if let Some(&v) = idxs.iter().max() { if v >= sol.dual.con.len() { panic!("Constraint indexes are outside of range") } }
-            res.iter_mut().zip(idxs.iter()).for_each(|(r,&i)| *r = unsafe { *sol.primal.con.get_unchecked(i) });
-            Ok(())
+            Err("Solution value is undefined".to_string())
         }
     }
 
@@ -1248,6 +1194,14 @@
     
 
 
+
+
+
+    
+/////////////////////////////////////////////////////////////////////
+// TEST
+
+
 #[cfg(test)]
 mod tests {
     use super::*;
