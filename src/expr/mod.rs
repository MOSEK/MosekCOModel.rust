--- conflicted
+++ resolved
@@ -1034,106 +1034,6 @@
 impl<E:ExprTrait<2>> ExprTrait<1> for ExprDiag<E> {
     fn eval(&self, rs : & mut WorkStack, ws : & mut WorkStack, xs : & mut WorkStack) {
         self.item.eval(ws,rs,xs);
-<<<<<<< HEAD
-        eval::diag(self.anti,self.index,rs,ws,xs);
-//        let (shape,ptr,sp,subj,cof) = ws.pop_expr();
-//
-//        let nd = shape.len();
-//
-//        if nd != 2 || shape[0] != shape[1] {
-//            panic!("Diagonals can only be taken from square matrixes");
-//        }
-//        let d = shape[0];
-//        if self.index.abs() as usize >= d {
-//            panic!("Diagonal index out of bounds");
-//        }
-//
-//        let absidx = self.index.abs() as usize;
-//        if let Some(sp) = sp {
-//            let (first,num) = match (self.anti,self.index >= 0) {
-//                (false,true)  => (self.index as usize,       d - absidx),
-//                (false,false) => (d*(-self.index) as usize,  d - absidx),
-//                (true,true)   => (d-self.index as usize,     d - absidx),
-//                (true,false)  => (d*(-self.index) as usize-1,d - absidx)
-//            };
-//            let last = num*d;
-//            // Count elements and nonzeros
-//            let (rnnz,rnelm) = izip!(sp.iter(),
-//                                   ptr.iter(),
-//                                   ptr[1..].iter())
-//                .filter(|(&i,_,_)| (i < last && 
-//                                    (((!self.anti) && self.index >= 0 && i%d == i/d + absidx) ||
-//                                     ((!self.anti) && self.index <  0 && i%d - absidx == i/d) || 
-//                                     ( self.anti && self.index >= 0 && d-i%d - absidx == i/d) || 
-//                                     ( self.anti && self.index <  0 && d-i%d + absidx == i/d))))
-//                .fold((0,0),|(nzi,elmi),(_,&p0,&p1)| (nzi+p1-p0,elmi+1));
-//
-//            let (rptr,rsp,rsubj,rcof) = rs.alloc_expr(&[d],rnnz,rnelm);
-//
-//            let mut nzi = 0;
-//            rptr[0] = 0;
-//            if let Some(rsp) = rsp {
-//                izip!(sp.iter(),ptr.iter(),ptr[1..].iter())
-//                    .filter(|(&i,_,_)| (i < last && 
-//                                        ((!self.anti && self.index >= 0 && i%d == i/d + absidx) ||
-//                                         (!self.anti && self.index <  0 && i%d - absidx == i/d) || 
-//                                         ( self.anti && self.index >= 0 && d-i%d - absidx == i/d) || 
-//                                         ( self.anti && self.index <  0 && d-i%d + absidx == i/d))))
-//                    .zip(rptr[1..].iter_mut().zip(rsp.iter_mut()))
-//                    .for_each(|((&i,&p0,&p1),(rp,ri))| {
-//                        *rp = p1-p0;
-//                        *ri = (i-first)/d;
-//                        rsubj[nzi..nzi+p1-p0].clone_from_slice(&subj[p0..p1]);
-//                        rcof[nzi..nzi+p1-p0].clone_from_slice(&cof[p0..p1]);
-//                        nzi += p1-p0;
-//                    })
-//            }
-//            else {
-//                izip!(sp.iter(),ptr.iter(),ptr[1..].iter())
-//                    .filter(|(&i,_,_)| (i < last && 
-//                                        ((!self.anti && self.index >= 0 && i%d == i/d + absidx) ||
-//                                         (!self.anti && self.index <  0 && i%d - absidx == i/d) || 
-//                                         ( self.anti && self.index >= 0 && d-i%d - absidx == i/d) || 
-//                                         ( self.anti && self.index <  0 && d-i%d + absidx == i/d))))
-//                    .zip(rptr[1..].iter_mut())
-//                    .for_each(|((_,&p0,&p1),rp)| {
-//                        *rp = p1-p0;
-//                        rsubj[nzi..nzi+p1-p0].clone_from_slice(&subj[p0..p1]);
-//                        rcof[nzi..nzi+p1-p0].clone_from_slice(&cof[p0..p1]);
-//                        nzi += p1-p0;
-//                    })
-//            }   
-//        } 
-//        else {
-//            let (first,num,step) = match (self.anti,self.index >= 0) {
-//                (false,true)  => (absidx,    d-absidx, d+1),
-//                (false,false) => (d*absidx,  d-absidx, d+1),
-//                (true,true)   => (d-absidx,  d-absidx, d-1),
-//                (true,false)  => (d*absidx-1,d-absidx, d-1)
-//            };
-//            
-//            let rnnz = izip!(0..num,
-//                             ptr[first..].iter().step_by(step),
-//                             ptr[first+1..].iter().step_by(step))
-//                           .map(|(_,&p0,&p1)| p1-p0).sum();
-//            let rnelm = num;
-//            let (rptr,_rsp,rsubj,rcof) = rs.alloc_expr(&[num],rnnz,rnelm);
-//            rptr[0] = 0;
-//            let mut nzi = 0;
-//            izip!(rptr[1..].iter_mut(),
-//                 ptr[first..].iter().step_by(step),
-//                 ptr[first+1..].iter().step_by(step))
-//                .for_each(|(rp,&p0,&p1)| {
-//                    rsubj[nzi..nzi+p1-p0].clone_from_slice(&subj[p0..p1]);
-//                    rcof[nzi..nzi+p1-p0].clone_from_slice(&cof[p0..p1]);
-//                    *rp = p1-p0;
-//                    nzi += p1-p0;
-//                });
-//            let _ = rptr.iter_mut().fold(0,|v,p| { *p += v; *p } );
-//                        
-//
-//        }
-=======
         let (shape,ptr,sp,subj,cof) = ws.pop_expr();
 
         let nd = shape.len();
@@ -1231,7 +1131,6 @@
                         
 
         }
->>>>>>> 2ccc28e6
     }
 }
 
